# Mountaineers Assistant

Mountaineers Assistant is a Chrome extension (Manifest V3) that surfaces your Mountaineers.org activity history and quick insights directly within the site.

## Capabilities

- Fetches the Mountaineers activity JSON and roster pages from the active tab using your signed-in browser session.
- Persists fetched data in `chrome.storage.local` so insights remain available while offline.

## Development Setup

### Prerequisites

- Node.js 18 or newer
- npm (comes with Node.js)

### Install and Build

```bash
npm install
npm run build:css
```

`npm run build:css` compiles Tailwind source from `src/chrome-ext/styles/` to `src/chrome-ext/tailwind.css`. Re-run it whenever you change CSS classes or Tailwind configuration.

### Load the Extension in Chrome

1. Open `chrome://extensions`.
2. Enable **Developer mode**.
3. Choose **Load unpacked** and select `src/chrome-ext/`.

After each code or style update, rebuild CSS if needed and click **Reload** from the extensions page to pick up changes.

## Project Layout

```
mountaineers-assistant/
├─ design/                 # Standalone design prototypes and sanitized data snapshots.
├─ src/
│  └─ chrome-ext/
│     ├─ background.js        # Service worker: handles refresh requests, caches results in storage.
│     ├─ collect.js           # Injected content script: calls Mountaineers APIs and parses roster pages.
│     ├─ manifest.json        # Manifest V3 definition.
│     ├─ options.html/js      # Options view for inspecting cached JSON.
│     ├─ popup.html/js        # Popup UI with live counts and refresh controls.
│     ├─ insights.html/js     # Derived statistics and insight views.
│     └─ styles/              # Tailwind sources compiled into tailwind.css.
├─ package.json               # npm scripts and extension metadata.
├─ package-lock.json
├─ .pre-commit-config.yaml    # Pre-commit hook definitions (Prettier, ESLint, gitleaks).
└─ README.md
```

## Tooling & Quality Gates

- `npm run format` writes Prettier formatting for JS, HTML, and CSS under `src/`.
- `npm run lint` runs Prettier in check mode (fails on formatting drift).
- `uv run pre-commit install` installs the pinned hook environment; run `uv run pre-commit run --all-files` before submitting changes if hooks are not installed locally.
- Keep the version in `src/chrome-ext/manifest.json` in sync with `package.json` when cutting releases.

<<<<<<< HEAD
## Dashboard Snapshot Pipeline

- Run `npx playwright install` once to download the bundled Chromium that powers the dashboard snapshots.
- `npm run test:dashboards` opens every HTML dashboard in `design/`, injects cached Highcharts assets, and fails if the page logs console errors or renders empty content.
- Screenshots land in `artifacts/dashboards/`; share the PNGs directly or ask Codex to `view_image` a specific file for quick review.
- Remote dependencies are cached into `artifacts/cache/` the first time the pipeline runs so subsequent executions work offline.

## Design Sandbox

- The `design/` directory houses standalone HTML experiments (e.g., `dashboard.html`) plus the sanitized dataset `sample-data.json` for safe iteration.
- Start a lightweight server so fetch requests succeed:
  ```bash
  npm run dev:design
  ```
  Then open `http://localhost:5500/dashboard.html`. Reload after editing HTML, CSS, or `sample-data.json`; the server supports live reload as soon as you refresh the browser.
- Update `design/sample-data.json` to prototype new data states; keep the schema aligned with production responses.
- Capture before/after comparisons with `npm run test:dashboards`, which now scans `design/` for HTML files and saves PNGs in `artifacts/dashboards/`.

=======
>>>>>>> 4242e1a7
## Workflow Tips

- Background scripts reload when you click **Reload** on the extensions page; content scripts require refreshing the Mountaineers tab as well.
- Use the browser DevTools service worker and content script consoles for debugging network calls and storage updates.
- When introducing new APIs, update `.eslintrc.json` (e.g., globals) so lint checks continue to pass.<|MERGE_RESOLUTION|>--- conflicted
+++ resolved
@@ -58,7 +58,6 @@
 - `uv run pre-commit install` installs the pinned hook environment; run `uv run pre-commit run --all-files` before submitting changes if hooks are not installed locally.
 - Keep the version in `src/chrome-ext/manifest.json` in sync with `package.json` when cutting releases.
 
-<<<<<<< HEAD
 ## Dashboard Snapshot Pipeline
 
 - Run `npx playwright install` once to download the bundled Chromium that powers the dashboard snapshots.
@@ -77,10 +76,9 @@
 - Update `design/sample-data.json` to prototype new data states; keep the schema aligned with production responses.
 - Capture before/after comparisons with `npm run test:dashboards`, which now scans `design/` for HTML files and saves PNGs in `artifacts/dashboards/`.
 
-=======
->>>>>>> 4242e1a7
 ## Workflow Tips
 
+- Run hooks manually with `uv run pre-commit run --all-files`. The configured checks still cover Prettier, ESLint (with `chrome` globals enabled), and gitleaks.
 - Background scripts reload when you click **Reload** on the extensions page; content scripts require refreshing the Mountaineers tab as well.
 - Use the browser DevTools service worker and content script consoles for debugging network calls and storage updates.
 - When introducing new APIs, update `.eslintrc.json` (e.g., globals) so lint checks continue to pass.